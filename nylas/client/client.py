--- conflicted
+++ resolved
@@ -124,7 +124,6 @@
             authorization = "Bearer {token}".format(token=value)
             self.session.headers["Authorization"] = authorization
         else:
-<<<<<<< HEAD
             if 'Authorization' in self.session.headers:
                 del self.session.headers['Authorization']
 
@@ -134,20 +133,6 @@
                 'response_type': 'code',
                 'login_hint': login_hint,
                 'state': state}
-=======
-            if "Authorization" in self.session.headers:
-                del self.session.headers["Authorization"]
-
-    def authentication_url(self, redirect_uri, login_hint="", state=""):
-        args = {
-            "redirect_uri": redirect_uri,
-            "client_id": self.app_id or "None",  # 'None' for back-compat
-            "response_type": "code",
-            "scope": "email",
-            "login_hint": login_hint,
-            "state": state,
-        }
->>>>>>> 05ac27f9
 
         if scopes:
             if isinstance(scopes, str):
