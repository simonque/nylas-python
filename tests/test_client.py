import re
import json
from six.moves.urllib.parse import parse_qs  # pylint: disable=relative-import
import pytest
from urlobject import URLObject
import responses
from nylas.client import APIClient
from nylas.client.restful_models import Contact


def urls_equal(url1, url2):
    """
    Compare two URLObjects, without regard to the order of their query strings.
    """
    return (
        url1.without_query() == url2.without_query()
        and url1.query_dict == url2.query_dict
    )


def test_custom_client():
    # Can specify API server
    custom = APIClient(api_server="https://example.com")
    assert custom.api_server == "https://example.com"
    # Must be a valid URL
    with pytest.raises(Exception) as exc:
        APIClient(api_server="invalid")
    assert exc.value.args[0] == (
        "When overriding the Nylas API server address, " "you must include https://"
    )


def test_client_access_token():
    client = APIClient(access_token="foo")
    assert client.access_token == "foo"
    assert client.session.headers["Authorization"] == "Bearer foo"
    client.access_token = "bar"
    assert client.access_token == "bar"
    assert client.session.headers["Authorization"] == "Bearer bar"
    client.access_token = None
    assert client.access_token is None
    assert "Authorization" not in client.session.headers


def test_client_headers():
    client = APIClient(app_id="whee", app_secret="foo")
    headers = client.session.headers
    assert headers["X-Nylas-API-Wrapper"] == "python"
    assert headers["X-Nylas-Client-Id"] == "whee"
    assert "Nylas Python SDK" in headers["User-Agent"]
    assert "Authorization" not in headers


def test_client_admin_headers():
    client = APIClient(app_id="bounce", app_secret="foo")
    headers = client.admin_session.headers
    assert headers["Authorization"] == "Basic Zm9vOg=="
    assert headers["X-Nylas-API-Wrapper"] == "python"
    assert headers["X-Nylas-Client-Id"] == "bounce"
    assert "Nylas Python SDK" in headers["User-Agent"]


def test_client_authentication_url(api_client, api_url):
    expected = (
        URLObject(api_url)
        .with_path("/oauth/authorize")
<<<<<<< HEAD
        .set_query_params([
            ('login_hint', ''),
            ('state', ''),
            ('redirect_uri', '/redirect'),
            ('response_type', 'code'),
            ('client_id', 'None'),
            ('scopes', 'email,calendar,contacts'),
        ])
=======
        .set_query_params(
            [
                ("login_hint", ""),
                ("state", ""),
                ("redirect_uri", "/redirect"),
                ("response_type", "code"),
                ("client_id", "None"),
                ("scope", "email"),
            ]
        )
>>>>>>> 05ac27f9
    )
    actual = URLObject(api_client.authentication_url("/redirect"))
    assert urls_equal(expected, actual)

    actual2 = URLObject(api_client.authentication_url("/redirect", login_hint="hint"))
    expected2 = expected.set_query_param("login_hint", "hint")
    assert urls_equal(expected2, actual2)

    actual3 = URLObject(api_client.authentication_url("/redirect", state="confusion"))
    expected3 = expected.set_query_param("state", "confusion")
    assert urls_equal(expected3, actual3)


def test_client_authentication_url_custom_scopes(api_client, api_url):
    expected = (
        URLObject(api_url)
        .with_path("/oauth/authorize")
        .set_query_params([
            ('login_hint', ''),
            ('state', ''),
            ('redirect_uri', '/redirect'),
            ('response_type', 'code'),
            ('client_id', 'None'),
            ('scopes', 'email'),
        ])
    )
    actual = URLObject(api_client.authentication_url("/redirect", scopes="email"))
    assert urls_equal(expected, actual)

    actual2 = URLObject(
        api_client.authentication_url("/redirect", scopes=["calendar", "contacts"])
    )
    expected2 = expected.set_query_param("scopes", "calendar,contacts")
    assert urls_equal(expected2, actual2)


def test_client_authentication_url_scopes_none(api_client, api_url):
    expected = (
        URLObject(api_url)
        .with_path("/oauth/authorize")
        .set_query_params([
            ('login_hint', ''),
            ('state', ''),
            ('redirect_uri', '/redirect'),
            ('response_type', 'code'),
            ('client_id', 'None'),
            # no scopes parameter
        ])
    )
    actual = URLObject(api_client.authentication_url("/redirect", scopes=None))
    assert urls_equal(expected, actual)


def test_client_token_for_code(mocked_responses, api_client, api_url):
    endpoint = re.compile(api_url + "/oauth/token")
    response_body = json.dumps({"access_token": "hooray"})
    mocked_responses.add(
        responses.POST,
        endpoint,
        content_type="application/json",
        status=200,
        body=response_body,
    )

    assert api_client.token_for_code("foo") == "hooray"
    assert len(mocked_responses.calls) == 1
    request = mocked_responses.calls[0].request
    body = parse_qs(request.body)
    assert body["grant_type"] == ["authorization_code"]
    assert body["code"] == ["foo"]


def test_client_opensource_api(api_client):
    # pylint: disable=singleton-comparison
    assert api_client.is_opensource_api() == True
    api_client.app_id = "foo"
    api_client.app_secret = "super-sekrit"
    assert api_client.is_opensource_api() == False
    api_client.app_id = api_client.app_secret = None
    assert api_client.is_opensource_api() == True


def test_client_revoke_token(mocked_responses, api_client, api_url):
    endpoint = re.compile(api_url + "/oauth/revoke")
    mocked_responses.add(responses.POST, endpoint, status=200, body="")

    api_client.auth_token = "foo"
    api_client.access_token = "bar"
    api_client.revoke_token()
    assert api_client.auth_token is None
    assert api_client.access_token is None
    assert len(mocked_responses.calls) == 1


def test_create_resources(mocked_responses, api_client, api_url):
    contacts_data = [
        {"id": 1, "name": "first", "email": "first@example.com"},
        {"id": 2, "name": "second", "email": "second@example.com"},
    ]
    mocked_responses.add(
        responses.POST,
        api_url + "/contacts/",
        content_type="application/json",
        status=200,
        body=json.dumps(contacts_data),
    )

    post_data = list(contacts_data)  # make a copy
    for contact in post_data:
        del contact["id"]

    contacts = api_client._create_resources(Contact, post_data)
    assert len(contacts) == 2
    assert all(isinstance(contact, Contact) for contact in contacts)
    assert len(mocked_responses.calls) == 1


def test_call_resource_method(mocked_responses, api_client, api_url):
    contact_data = {"id": 1, "name": "first", "email": "first@example.com"}
    mocked_responses.add(
        responses.POST,
        api_url + "/contacts/1/remove_duplicates",
        content_type="application/json",
        status=200,
        body=json.dumps(contact_data),
    )

    contact = api_client._call_resource_method(Contact, 1, "remove_duplicates", {})
    assert isinstance(contact, Contact)
    assert len(mocked_responses.calls) == 1


def test_201_response(mocked_responses, api_client, api_url):
    contact_data = {"id": 1, "given_name": "Charlie", "surname": "Bucket"}
    mocked_responses.add(
        responses.POST,
        api_url + "/contacts/",
        content_type="application/json",
        status=201,  # This HTTP status still indicates success,
        # even though it's not 200.
        body=json.dumps(contact_data),
    )
    contact = api_client.contacts.create()
    contact.save()
    assert len(mocked_responses.calls) == 1


def test_301_response(mocked_responses, api_client, api_url):
    contact_data = {"id": 1, "given_name": "Charlie", "surname": "Bucket"}
    mocked_responses.add(
        responses.GET,
        api_url + "/contacts/first",
        status=301,
        headers={"Location": api_url + "/contacts/1"},
    )
    mocked_responses.add(
        responses.GET,
        api_url + "/contacts/1",
        content_type="application/json",
        status=200,
        body=json.dumps(contact_data),
    )
    contact = api_client.contacts.get("first")
    assert contact["id"] == 1
    assert contact["given_name"] == "Charlie"
    assert contact["surname"] == "Bucket"
    assert len(mocked_responses.calls) == 2<|MERGE_RESOLUTION|>--- conflicted
+++ resolved
@@ -64,7 +64,6 @@
     expected = (
         URLObject(api_url)
         .with_path("/oauth/authorize")
-<<<<<<< HEAD
         .set_query_params([
             ('login_hint', ''),
             ('state', ''),
@@ -73,18 +72,6 @@
             ('client_id', 'None'),
             ('scopes', 'email,calendar,contacts'),
         ])
-=======
-        .set_query_params(
-            [
-                ("login_hint", ""),
-                ("state", ""),
-                ("redirect_uri", "/redirect"),
-                ("response_type", "code"),
-                ("client_id", "None"),
-                ("scope", "email"),
-            ]
-        )
->>>>>>> 05ac27f9
     )
     actual = URLObject(api_client.authentication_url("/redirect"))
     assert urls_equal(expected, actual)
